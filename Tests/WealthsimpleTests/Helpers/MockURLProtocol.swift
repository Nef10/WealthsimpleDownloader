//
//  MockURLProtocol.swift
//
//
//  Created by Steffen Kötte on 2025-08-31.
//

import Foundation
#if canImport(FoundationNetworking)
import FoundationNetworking
#endif
@testable import Wealthsimple
import XCTest

/// A mock URLProtocol implementation for intercepting HTTP requests during testing.
class MockURLProtocol: URLProtocol {
    static var newTokenRequestHandler: ((URL, URLRequest) throws -> (URLResponse, Data)) = failTest
    static var tokenValidationRequestHandler: ((URL, URLRequest) throws -> (URLResponse, Data)) = failTest
    static var accountsRequestHandler: ((URL, URLRequest) throws -> (URLResponse, Data)) = failTest
<<<<<<< HEAD
    static var transactionsRequestHandler: ((URL, URLRequest) throws -> (URLResponse, Data)) = failTest
=======
    static var getPositionsRequestHandler: ((URL, URLRequest) throws -> (URLResponse, Data)) = failTest
>>>>>>> 340a4c87

    // MARK: - Static Methods

    override class func canInit(with request: URLRequest) -> Bool {
        // Only handle requests to localhost
        request.url?.host == "localhost"
    }

    override class func canonicalRequest(for request: URLRequest) -> URLRequest {
        request
    }

    static func setup() {
        URLConfiguration.shared.setBaseURL("http://localhost:8080/v1/")
        _ = URLProtocol.registerClass(Self.self)
    }

    static func reset() {
        URLConfiguration.shared.reset()
        newTokenRequestHandler = failTest
        tokenValidationRequestHandler = failTest
        accountsRequestHandler = failTest
<<<<<<< HEAD
        transactionsRequestHandler = failTest
=======
        getPositionsRequestHandler = failTest
>>>>>>> 340a4c87
        URLProtocol.unregisterClass(Self.self)
    }

    private static func handleMockRequest(_ request: URLRequest) throws -> (URLResponse, Data) {
        guard let url = request.url else {
            throw URLError(.badURL)
        }

        if url.path.contains("/oauth/token") && request.httpMethod == "POST" {
            return try newTokenRequestHandler(url, request)
        }
        if url.path.contains("/oauth/token/info") && request.httpMethod == "GET" {
            return try tokenValidationRequestHandler(url, request)
        }
        if url.path.contains("/accounts") && request.httpMethod == "GET" {
            return try accountsRequestHandler(url, request)
        }
<<<<<<< HEAD
        if url.path.contains("/transactions") && request.httpMethod == "GET" {
            return try transactionsRequestHandler(url, request)
=======
        if url.path.contains("/positions") && request.httpMethod == "GET" {
            return try getPositionsRequestHandler(url, request)
>>>>>>> 340a4c87
        }

        XCTFail("Unexpected request: \(url)")
        throw URLError(.unsupportedURL)
    }

    static func failTest(url: URL, _: URLRequest) throws -> (HTTPURLResponse, Data) {
        XCTFail("Call network request which should not have been called")
        let response = HTTPURLResponse(url: url, statusCode: 500, httpVersion: nil, headerFields: nil)!
        return (response, Data())
    }

    // MARK: - Instance Methods

    override func startLoading() {
        do {
            let (response, data) = try Self.handleMockRequest(request)
            client?.urlProtocol(self, didReceive: response, cacheStoragePolicy: .notAllowed)
            client?.urlProtocol(self, didLoad: data)
            client?.urlProtocolDidFinishLoading(self)
        } catch {
            client?.urlProtocol(self, didFailWithError: error)
        }
    }

    override func stopLoading() {
        // No-op
    }
}

extension Data {
    init(reading input: InputStream) throws {
        self.init()
        input.open()
        defer {
            input.close()
        }

        let bufferSize = 4_096
        let buffer = UnsafeMutablePointer<UInt8>.allocate(capacity: bufferSize)
        defer {
            buffer.deallocate()
        }
        while input.hasBytesAvailable {
            let read = input.read(buffer, maxLength: bufferSize)
            if read < 0 {
                throw input.streamError!
            }
            if read == 0 {
                break
            }
            self.append(buffer, count: read)
        }
    }
}<|MERGE_RESOLUTION|>--- conflicted
+++ resolved
@@ -17,11 +17,8 @@
     static var newTokenRequestHandler: ((URL, URLRequest) throws -> (URLResponse, Data)) = failTest
     static var tokenValidationRequestHandler: ((URL, URLRequest) throws -> (URLResponse, Data)) = failTest
     static var accountsRequestHandler: ((URL, URLRequest) throws -> (URLResponse, Data)) = failTest
-<<<<<<< HEAD
     static var transactionsRequestHandler: ((URL, URLRequest) throws -> (URLResponse, Data)) = failTest
-=======
     static var getPositionsRequestHandler: ((URL, URLRequest) throws -> (URLResponse, Data)) = failTest
->>>>>>> 340a4c87
 
     // MARK: - Static Methods
 
@@ -44,11 +41,8 @@
         newTokenRequestHandler = failTest
         tokenValidationRequestHandler = failTest
         accountsRequestHandler = failTest
-<<<<<<< HEAD
         transactionsRequestHandler = failTest
-=======
         getPositionsRequestHandler = failTest
->>>>>>> 340a4c87
         URLProtocol.unregisterClass(Self.self)
     }
 
@@ -66,13 +60,11 @@
         if url.path.contains("/accounts") && request.httpMethod == "GET" {
             return try accountsRequestHandler(url, request)
         }
-<<<<<<< HEAD
         if url.path.contains("/transactions") && request.httpMethod == "GET" {
             return try transactionsRequestHandler(url, request)
-=======
+        }
         if url.path.contains("/positions") && request.httpMethod == "GET" {
             return try getPositionsRequestHandler(url, request)
->>>>>>> 340a4c87
         }
 
         XCTFail("Unexpected request: \(url)")
